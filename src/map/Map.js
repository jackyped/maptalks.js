import { internalLayerPrefix } from 'core/Constants';
import {
    now,
    extend,
    isNode,
    isNil,
    isArray,
    isString,
    isFunction,
    isNumber,
    setOptions,
    round,
    indexOfArray,
    executeWhen
} from 'core/util';
import Class from 'core/Class';
import Browser from 'core/Browser';
import Eventable from 'core/Event';
import Handlerable from 'core/Handlerable';
import Point from 'geo/Point';
import Size from 'geo/Size';
import PointExtent from 'geo/PointExtent';
import Extent from 'geo/Extent';
import Coordinate from 'geo/Coordinate';
import Layer from 'layer/Layer';
import TileLayer from 'layer/tile/TileLayer';
import TileSystem from 'layer/tile/tileinfo/TileSystem';
import Renderable from 'renderer/Renderable';
import TileLayerRenderer from 'renderer/tilelayer/TileLayerCanvasRenderer';
import View from './view/View';


/**
 * @property {Object} options                                   - map's options, options must be updated by config method:<br> map.config('zoomAnimation', false);
 * @property {Boolean} [options.centerCross=false]              - Display a red cross in the center of map
 * @property {Boolean} [options.clipFullExtent=false]           - clip geometries outside map's full extent
 * @property {Boolean} [options.zoomAnimation=true]             - enable zooming animation
 * @property {Number}  [options.zoomAnimationDuration=330]      - zoom animation duration.
 * @property {Boolean} [options.zoomBackground=true]            - leaves a background after zooming.
 * @property {Boolean} [options.layerZoomAnimation=true]        - also animate layers when zooming.
 * @property {Number}  [options.pointThresholdOfZoomAnimation=150] - threshold of point count to perform zoom animation.
 * @property {Boolean} [options.panAnimation=true]              - continue to animate panning when draging or touching ended.
 * @property {Boolean} [options.panAnimationDuration=600]       - duration of pan animation.
 * @property {Boolean} [options.zoomable=true]                  - whether to enable map zooming.
 * @property {Boolean} [options.enableInfoWindow=true]          - whether to enable infowindow on this map.
 * @property {Boolean} [options.hitDetect=true]                 - whether to enable hit detecting of layers for cursor style on this map, disable it to improve performance.
 * @property {Number}  [options.maxZoom=null]                   - the maximum zoom the map can be zooming to.
 * @property {Number}  [options.minZoom=null]                   - the minimum zoom the map can be zooming to.
 * @property {Extent} [options.maxExtent=null]         - when maxExtent is set, map will be restricted to the give max extent and bouncing back when user trying to pan ouside the extent.
 *
 * @property {Boolean} [options.draggable=true]                         - disable the map dragging if set to false.
 * @property {Boolean} [options.doublClickZoom=true]                    - whether to allow map to zoom by double click events.
 * @property {Boolean} [options.scrollWheelZoom=true]                   - whether to allow map to zoom by scroll wheel events.
 * @property {Boolean} [options.touchZoom=true]                         - whether to allow map to zoom by touch events.
 * @property {Boolean} [options.autoBorderPanning=false]                - whether to pan the map automatically if mouse moves on the border of the map
 * @property {Boolean} [options.geometryEvents=true]                    - enable/disable firing geometry events
 *
 * @property {Boolean}        [options.control=true]                    - whether allow map to add controls.
 * @property {Boolean|Object} [options.attributionControl=false]        - display the attribution control on the map if set to true or a object as the control construct option.
 * @property {Boolean|Object} [options.zoomControl=false]               - display the zoom control on the map if set to true or a object as the control construct option.
 * @property {Boolean|Object} [options.scaleControl=false]              - display the scale control on the map if set to true or a object as the control construct option.
 * @property {Boolean|Object} [options.overviewControl=false]           - display the overview control on the map if set to true or a object as the control construct option.
 *
 * @property {String} [options.renderer=canvas]                 - renderer type. Don't change it if you are not sure about it. About renderer, see [TODO]{@link tutorial.renderer}.
 */
const options = {
    'centerCross': false,

    'clipFullExtent': false,

    'zoomAnimation': (function () {
        return !isNode;
    })(),
    'zoomAnimationDuration': 330,
    //still leave background after zooming, set it to false if baseLayer is a transparent layer
    'zoomBackground': false,
    //controls whether other layers than base tilelayer will show during zoom animation.
    'layerZoomAnimation': true,

    'pointThresholdOfZoomAnimation': 200,

    'panAnimation': (function () {
        return !isNode;
    })(),
    //default pan animation duration
    'panAnimationDuration': 600,

    'zoomable': true,
    'enableInfoWindow': true,

    'hitDetect': (function () {
        return !Browser.mobile;
    })(),

    'maxZoom': null,
    'minZoom': null,
    'maxExtent': null,

    'checkSize': true,

    'renderer': 'canvas'
};

/**
 *
 * @class
 * @category map
 * @extends {Class}
 *
 * @param {(string|HTMLElement|object)} container - The container to create the map on, can be:<br>
 *                                          1. A HTMLElement container.<br/>
 *                                          2. ID of a HTMLElement container.<br/>
 *                                          3. A canvas compatible container in node,
 *                                          e.g. [node-canvas]{@link https://github.com/Automattic/node-canvas},
 *                                              [canvas2svg]{@link https://github.com/gliffy/canvas2svg}
 * @param {Object} options - construct options
 * @param {(Number[]|Coordinate)} options.center - initial center of the map.
 * @param {Number} options.zoom - initial zoom of the map.
 * @param {Object} [options.view=null] - map's view config, default is using projection EPSG:3857 with resolutions used by google map/osm.
 * @param {Layer} [options.baseLayer=null] - base layer that will be set to map initially.
 * @param {Layer[]} [options.layers=null] - layers that will be added to map initially.
 * @param {*} options.* - any other option defined in [Map.options]{@link Map#options}
 *
 * @mixes Eventable
 * @mixes Handlerable
 * @mixes ui.Menu.Mixin
 *
 * @classdesc
 * The central class of the library, to create a map on a container.
 * @example
 * var map = new Map("map",{
        center:     [180,0],
        zoom:  4,
        baseLayer : new TileLayer("base",{
            urlTemplate:'http://{s}.tile.openstreetmap.org/{z}/{x}/{y}.png',
            subdomains:['a','b','c']
        }),
        layers : [
            new VectorLayer('v')
            .addGeometry(new Marker([180, 0]))
        ]
    });
 */
export default class Map extends Handlerable(Eventable(Class)) {

    constructor(container, options) {
        super();
        if (!options) {
            throw new Error('Invalid options when creating map.');
        }

        this._loaded = false;

        if (isString(container)) {
            this._containerDOM = document.getElementById(container);
            if (!this._containerDOM) {
                throw new Error('invalid container when creating map: \'' + container + '\'');
            }
        } else {
            this._containerDOM = container;
            if (isNode) {
                //Reserve container's constructor in node for canvas creating.
                this.CanvasClass = this._containerDOM.constructor;
            }
        }

        if (!isNode) {
            if (this._containerDOM.childNodes && this._containerDOM.childNodes.length > 0) {
                if (this._containerDOM.childNodes[0].className === 'maptalks-wrapper') {
                    throw new Error('Container is already loaded with another map instance, use map.remove() to clear it.');
                }
            }
        }

        if (!options['center']) {
            throw new Error('Invalid center when creating map.');
        }

        this._panels = {};

        //Layers
        this._baseLayer = null;
        this._layers = [];

        //shallow copy options
        var opts = extend({}, options);

        this._zoomLevel = opts['zoom'];
        delete opts['zoom'];
        this._center = new Coordinate(opts['center']);
        delete opts['center'];

        var baseLayer = opts['baseLayer'];
        delete opts['baseLayer'];
        var layers = opts['layers'];
        delete opts['layers'];

        setOptions(this, opts);
        this.setView(opts['view']);

        if (baseLayer) {
            this.setBaseLayer(baseLayer);
        }
        if (layers) {
            this.addLayer(layers);
        }

        this._mapViewPoint = new Point(0, 0);

        this._initRenderer();
        this._getRenderer().initContainer();
        this._updateMapSize(this._getContainerDomSize());

        this._Load();
    }

    /**
     * Add hooks for additional codes when map's loading complete, useful for plugin developping.
     * @param {function} fn
     * @returns {Map}
     * @static
     * @protected
     */
    static addOnLoadHook(fn) { // (Function) || (String, args...)
        const args = Array.prototype.slice.call(arguments, 1);
        var onload = typeof fn === 'function' ? fn : function () {
            this[fn].apply(this, args);
        };
        this.prototype._onLoadHooks = this.prototype._onLoadHooks || [];
        this.prototype._onLoadHooks.push(onload);
        return this;
    }


    /**
     * Whether the map is loaded or not.
     * @return {Boolean}
     */
    isLoaded() {
        return this._loaded;
    }

    /**
     * Whether the map is rendered by canvas
     * @return {Boolean}
     * @protected
     * @example
     * var isCanvas = map.isCanvasRender();
     */
    isCanvasRender() {
        var renderer = this._getRenderer();
        if (renderer) {
            return renderer.isCanvasRender();
        }
        return false;
    }

    /**
     * Get the view of the Map.
     * @return {View} map's view
     */
    getView() {
        if (!this._view) {
            return null;
        }
        return this._view;
    }

    /**
     * Change the view of the map. <br>
     * A view is a series of settings to decide the map presentation:<br>
     * 1. the projection.<br>
     * 2. zoom levels and resolutions. <br>
     * 3. full extent.<br>
     * There are some [predefined views]{@link http://www.foo.com}, and surely you can [define a custom one.]{@link http://www.foo.com}.<br>
     * View can also be set by map.config('view', view);
     * @param {View} view - view settings
     * @returns {Map} this
     * @fires Map#viewchange
     * @example
     *  map.setView({
            projection:'EPSG:4326',
            resolutions: (function() {
                var resolutions = [];
                for (var i=0; i < 19; i++) {
                    resolutions[i] = 180/(Math.pow(2, i)*128);
                }
                return resolutions;
            })()
        });
     */
    setView(view) {
        var oldView = this.options['view'];
        if (oldView && !view) {
            return this;
        }
        this._center = this.getCenter();
        this.options['view'] = view;
        this._view = new View(view);
        if (this.options['view'] && isFunction(this.options['view']['projection'])) {
            var projection = this._view.getProjection();
            //save projection code for map profiling (toJSON/fromJSON)
            this.options['view']['projection'] = projection['code'];
        }
        this._resetMapStatus();
        /**
         * viewchange event, fired when map's view is updated.
         *
         * @event Map#viewchange
         * @type {Object}
         * @property {String} type - viewchange
         * @property {Map} target - map
         * @property {Map} old - the old view
         * @property {Map} new - the new view changed to
         */
        this._fireEvent('viewchange', {
            'old': oldView,
            'new': extend({}, this.options['view'])
        });
        return this;
    }

    /**
     * Callback when any option is updated
     * @private
     * @param  {Object} conf - options to update
     * @return {Map}   this
     */
    onConfig(conf) {
        if (!isNil(conf['view'])) {
            this.setView(conf['view']);
        }
        return this;
    }

    /**
     * Get the projection of the map. <br>
     * Projection is an algorithm for map projection, e.g. well-known [Mercator Projection]{@link https://en.wikipedia.org/wiki/Mercator_projection} <br>
     * A projection must have 2 methods: <br>
     * 1. project(coordinate) - project the input coordinate <br>
     * 2. unproject(coordinate) - unproject the input coordinate <br>
     * Projection also contains measuring method usually extended from a measurer: <br>
     * 1. measureLength(coord1, coord2) - compute length between 2 coordinates.  <br>
     * 2. measureArea(coords[]) - compute area of the input coordinates. <br>
     * 3. locate(coord, distx, disty) - compute the coordinate from the coord with xdist on axis x and ydist on axis y.
     * @return {Object}
     */
    getProjection() {
        return this._view.getProjection();
    }

    /**
     * Get map's full extent, which is defined in map's view. <br>
     * eg: {'left': -180, 'right' : 180, 'top' : 90, 'bottom' : -90}
     * @return {Extent}
     */
    getFullExtent() {
        return this._view.getFullExtent();
    }

    /**
     * Set map's cursor style, cursor style is same with CSS.
     * @param {String} cursor - cursor style
     * @returns {Map} this
     * @example
     * map.setCursor('url(cursor.png) 4 12, auto');
     */
    setCursor(cursor) {
        delete this._cursor;
        this._trySetCursor(cursor);
        this._cursor = cursor;
        return this;
    }

    /**
     * Get center of the map.
     * @return {Coordinate}
     */
    getCenter() {
        if (!this._loaded || !this._prjCenter) {
            return this._center;
        }
        var projection = this.getProjection();
        return projection.unproject(this._prjCenter);
    }

    /**
     * Set a new center to the map.
     * @param {Coordinate} center
     * @return {Map} this
     */
    setCenter(center) {
        if (!center) {
            return this;
        }
        center = new Coordinate(center);
        if (!this._verifyExtent(center)) {
            return this;
        }
        if (!this._loaded) {
            this._center = center;
            return this;
        }
        this.onMoveStart();
        var projection = this.getProjection();
        var _pcenter = projection.project(center);
        this._setPrjCenterAndMove(_pcenter);
        this.onMoveEnd();
        return this;
    }

    /**
     * Get map's size (width and height) in pixel.
     * @return {Size}
     */
    getSize() {
        if (isNil(this.width) || isNil(this.height)) {
            return this._getContainerDomSize();
        }
        return new Size(this.width, this.height);
    }

    /**
     * Get container extent of the map
     * @return {PointExtent}
     */
    getContainerExtent() {
        return new PointExtent(0, 0, this.width, this.height);
    }

    /**
     * Get the geographical extent of map's current view extent.
     *
     * @return {Extent}
     */
    getExtent() {
        return this._pointToExtent(this._get2DExtent());
    }

    /**
     * Get the projected geographical extent of map's current view extent.
     *
     * @return {Extent}
     */
    getProjExtent() {
        var extent2D = this._get2DExtent();
        return new Extent(
            this._pointToPrj(extent2D.getMin()),
            this._pointToPrj(extent2D.getMax())
        );
    }

    /**
     * Get the max extent that the map is restricted to.
     * @return {Extent}
     */
    getMaxExtent() {
        if (!this.options['maxExtent']) {
            return null;
        }
        return new Extent(this.options['maxExtent']);
    }

    /**
     * Sets the max extent that the map is restricted to.
     * @param {Extent}
     * @return {Map} this
     * @example
     * map.setMaxExtent(map.getExtent());
     */
    setMaxExtent(extent) {
        if (extent) {
            var maxExt = new Extent(extent);
            this.options['maxExtent'] = maxExt;
            var center = this.getCenter();
            if (!this._verifyExtent(center)) {
                this.panTo(maxExt.getCenter());
            }
        } else {
            delete this.options['maxExtent'];
        }
        return this;
    }

    /**
     * Get map's current zoom.
     * @return {Number}
     */
    getZoom() {
        return this._zoomLevel;
    }

    /**
     * Caculate the target zoom if scaling from "fromZoom" by "scale"
     * @param  {Number} scale
     * @param  {Number} fromZoom
     * @return {Number} zoom fit for scale starting from fromZoom
     */
    getZoomForScale(scale, fromZoom) {
        if (isNil(fromZoom)) {
            fromZoom = this.getZoom();
        }
        var res = this._getResolution(fromZoom),
            resolutions = this._getResolutions(),
            minZoom = this.getMinZoom(),
            maxZoom = this.getMaxZoom(),
            min = Number.MAX_VALUE,
            hit = -1;
        for (var i = resolutions.length - 1; i >= 0; i--) {
            var test = Math.abs(res / resolutions[i] - scale);
            if (test < min) {
                min = test;
                hit = i;
            }
        }
        if (isNumber(minZoom) && hit < minZoom) {
            hit = minZoom;
        }
        if (isNumber(maxZoom) && hit > maxZoom) {
            hit = maxZoom;
        }
        return hit;
    }

    getZoomFromRes(res) {
        var resolutions = this._getResolutions(),
            minRes = this._getResolution(this.getMinZoom()),
            maxRes = this._getResolution(this.getMaxZoom());
        if (minRes <= maxRes) {
            if (res <= minRes) {
                return this.getMinZoom();
            } else if (res >= maxRes) {
                return this.getMaxZoom();
            }
        } else if (res >= minRes) {
            return this.getMinZoom();
        } else if (res <= maxRes) {
            return this.getMaxZoom();
        }

        var l = resolutions.length;
        for (var i = 0; i < l - 1; i++) {
            if (!resolutions[i]) {
                continue;
            }
            var gap = Math.abs(resolutions[i + 1] - resolutions[i]);
            var test = Math.abs(res - resolutions[i]);
            if (gap >= test) {
                return i + test / gap;
            }
        }
        return l - 1;
    }

    /**
     * Sets zoom of the map
     * @param {Number} zoom
     * @returns {Map} this
     */
    setZoom(zoom) {
        var me = this;
        executeWhen(function () {
            if (me._loaded && me.options['zoomAnimation']) {
                me._zoomAnimation(zoom);
            } else {
                me._zoom(zoom);
            }
        }, function () {
            return !me._zooming;
        });
        return this;
    }

    /**
     * Get the max zoom that the map can be zoom to.
     * @return {Number}
     */
    getMaxZoom() {
        if (!isNil(this.options['maxZoom'])) {
            return this.options['maxZoom'];
        }
        var view = this.getView();
        if (!view) {
            return null;
        }
        return view.getResolutions().length - 1;
    }

    /**
     * Sets the max zoom that the map can be zoom to.
     * @param {Number} maxZoom
     * @returns {Map} this
     */
    setMaxZoom(maxZoom) {
        var viewMaxZoom = this._view.getMaxZoom();
        if (maxZoom > viewMaxZoom) {
            maxZoom = viewMaxZoom;
        }
        if (maxZoom < this._zoomLevel) {
            this.setZoom(maxZoom);
        }
        this.options['maxZoom'] = maxZoom;
        return this;
    }

    /**
     * Get the min zoom that the map can be zoom to.
     * @return {Number}
     */
    getMinZoom() {
        if (!isNil(this.options['minZoom'])) {
            return this.options['minZoom'];
        }
        return 0;
    }

    /**
     * Sets the min zoom that the map can be zoom to.
     * @param {Number} minZoom
     * @return {Map} this
     */
    setMinZoom(minZoom) {
        var viewMinZoom = this._view.getMinZoom();
        if (minZoom < viewMinZoom) {
            minZoom = viewMinZoom;
        }
        this.options['minZoom'] = minZoom;
        return this;
    }

    /**
     * zoom in
     * @return {Map} this
     */
    zoomIn() {
        var me = this;
        executeWhen(function () {
            me.setZoom(me.getZoom() + 1);
        }, function () {
            return !me._zooming;
        });
        return this;
    }

    /**
     * zoom out
     * @return {Map} this
     */
    zoomOut() {
        var me = this;
        executeWhen(function () {
            me.setZoom(me.getZoom() - 1);
        }, function () {
            return !me._zooming;
        });
        return this;
    }

    /**
     * Sets the center and zoom at the same time.
     * @param {Coordinate} center
     * @param {Number} zoom
     * @return {Map} this
     */
    setCenterAndZoom(center, zoom) {
        if (this._zoomLevel !== zoom) {
            this.setCenter(center);
            if (!isNil(zoom)) {
                this.setZoom(zoom);
            }
        } else {
            this.setCenter(center);
        }
        return this;
    }


    /**
     * Caculate the zoom level that contains the given extent with the maximum zoom level possible.
     * @param {Extent} extent
     * @return {Number} zoom fit for the extent
     */
    getFitZoom(extent) {
        if (!extent || !(extent instanceof Extent)) {
            return this._zoomLevel;
        }
        //It's a point
        if (extent['xmin'] === extent['xmax'] && extent['ymin'] === extent['ymax']) {
            return this.getMaxZoom();
        }
        var projection = this.getProjection(),
            x = Math.abs(extent['xmin'] - extent['xmax']),
            y = Math.abs(extent['ymin'] - extent['ymax']),
            projectedExtent = projection.project({
                x: x,
                y: y
            }),
            resolutions = this._getResolutions(),
            xz = -1,
            yz = -1;
        for (var i = this.getMinZoom(), len = this.getMaxZoom(); i < len; i++) {
            if (round(projectedExtent.x / resolutions[i]) >= this.width) {
                if (xz === -1) {
                    xz = i;
                }
            }
            if (round(projectedExtent.y / resolutions[i]) >= this.height) {
                if (yz === -1) {
                    yz = i;
                }
            }
            if (xz > -1 && yz > -1) {
                break;
            }
        }
        var ret = xz < yz ? xz : yz;
        if (ret === -1) {
            ret = xz < yz ? yz : xz;
        }
        if (ret === -1) {
            return this.getMaxZoom();
        }
        return ret;
    }

    /**
     * Get map's resolution
     * @param {Number} zoom - zoom or current zoom if not given
     * @return {Number} resolution
     */
    getResolution(zoom) {
        return this._getResolution(zoom);
    }

    /**
     * Get scale of resolutions from zoom to max zoom
     * @param {Number} zoom - zoom or current zoom if not given
     * @return {Number} scale
     */
    getScale(zoom) {
        var z = (isNil(zoom) ? this.getZoom() : zoom);
        var max = this._getResolution(this.getMaxZoom()),
            res = this._getResolution(z);
        return res / max;
    }

    /**
     * Set the map to be fit for the given extent with the max zoom level possible.
     * @param  {Extent} extent - extent
     * @param  {Number} zoomOffset - zoom offset
     * @return {Map} - this
     */
    fitExtent(extent, zoomOffset) {
        if (!extent) {
            return this;
        }
        zoomOffset = zoomOffset || 0;
        var zoom = this.getFitZoom(extent);
        zoom += zoomOffset;
        var center = new Extent(extent).getCenter();
        return this.setCenterAndZoom(center, zoom);
    }

    /**
     * Get the base layer of the map.
     * @return {Layer}
     */
    getBaseLayer() {
        return this._baseLayer;
    }

    /**
     * Sets a new base layer to the map.<br>
     * Some events will be thrown such as baselayerchangestart, baselayerload, baselayerchangeend.
     * @param  {Layer} baseLayer - new base layer
     * @return {Map} this
     * @fires Map#setbaselayer
     * @fires Map#baselayerchangestart
     * @fires Map#baselayerchangeend
     */
    setBaseLayer(baseLayer) {
        var isChange = false;
        if (this._baseLayer) {
            isChange = true;
            /**
             * baselayerchangestart event, fired when base layer is changed.
             *
             * @event Map#baselayerchangestart
             * @type {Object}
             * @property {String} type - baselayerchangestart
             * @property {Map} target - map
             */
            this._fireEvent('baselayerchangestart');
            this._baseLayer.remove();
        }
        if (!baseLayer) {
            delete this._baseLayer;
            /**
             * baselayerchangeend event, fired when base layer is changed.
             *
             * @event Map#baselayerchangeend
             * @type {Object}
             * @property {String} type - baselayerchangeend
             * @property {Map} target - map
             */
            this._fireEvent('baselayerchangeend');
            /**
             * setbaselayer event, fired when base layer is set.
             *
             * @event Map#setbaselayer
             * @type {Object}
             * @property {String} type - setbaselayer
             * @property {Map} target - map
             */
            this._fireEvent('setbaselayer');
            return this;
        }
        if (baseLayer instanceof TileLayer) {
            baseLayer.config({
                'renderWhenPanning': true
            });
            if (!baseLayer.options['tileSystem']) {
                baseLayer.config('tileSystem', TileSystem.getDefault(this.getProjection()));
            }
        }
        baseLayer._bindMap(this, -1);
        this._baseLayer = baseLayer;

        function onbaseLayerload() {
            /**
             * baselayerload event, fired when base layer is loaded.
             *
             * @event Map#baselayerload
             * @type {Object}
             * @property {String} type - baselayerload
             * @property {Map} target - map
             */
            this._fireEvent('baselayerload');
            if (isChange) {
                isChange = false;
                this._fireEvent('baselayerchangeend');
            }
        }
        this._baseLayer.on('layerload', onbaseLayerload, this);
        if (this._loaded) {
            this._baseLayer.load();
        }
        this._fireEvent('setbaselayer');
        return this;
    }

    /**
     * Remove the base layer from the map
     * @return {Map} this
     * @fires Map#baselayerremove
     */
    removeBaseLayer() {
        if (this._baseLayer) {
            this._baseLayer.remove();
            delete this._baseLayer;
            /**
             * baselayerremove event, fired when base layer is removed.
             *
             * @event Map#baselayerremove
             * @type {Object}
             * @property {String} type - baselayerremove
             * @property {Map} target - map
             */
            this._fireEvent('baselayerremove');
        }
        return this;
    }

    /**
     * Get the layers of the map, except base layer (which should be by getBaseLayer). <br>
     * A filter function can be given to filter layers, e.g. exclude all the VectorLayers.
     * @param {Function} [filter=undefined] - a filter function of layers, return false to exclude the given layer.
     * @return {Layer[]}
     * @example
     * var vectorLayers = map.getLayers(function (layer) {
     *     return (layer instanceof VectorLayer);
     * });
     */
    getLayers(filter) {
        return this._getLayers(function (layer) {
            if (layer === this._baseLayer || layer.getId().indexOf(internalLayerPrefix) >= 0) {
                return false;
            }
            if (filter) {
                return filter(layer);
            }
            return true;
        });
    }

    /**
     * Get the layer with the given id.
     * @param  {String} id - layer id
     * @return {Layer}
     */
    getLayer(id) {
        if (!id || !this._layerCache || !this._layerCache[id]) {
            return null;
        }
        return this._layerCache[id];
    }

    /**
     * Add a new layer on the top of the map.
     * @param  {Layer|Layer[]} layer - one or more layers to add
     * @return {Map} this
     * @fires Map#addlayer
     */
    addLayer(layers) {
        if (!layers) {
            return this;
        }
        if (!isArray(layers)) {
            return this.addLayer([layers]);
        }
        if (!this._layerCache) {
            this._layerCache = {};
        }
        for (var i = 0, len = layers.length; i < len; i++) {
            var layer = layers[i];
            var id = layer.getId();
            if (isNil(id)) {
                throw new Error('Invalid id for the layer: ' + id);
            }
            if (this._layerCache[id]) {
                throw new Error('Duplicate layer id in the map: ' + id);
            }
            this._layerCache[id] = layer;
            layer._bindMap(this, this._layers.length);
            this._layers.push(layer);
            if (this._loaded) {
                layer.load();
            }
        }
        /**
         * addlayer event, fired when adding layers.
         *
         * @event Map#addlayer
         * @type {Object}
         * @property {String} type - addlayer
         * @property {Map} target - map
         * @property {Layer[]} layers - layers to add
         */
        this._fireEvent('addlayer', {
            'layers': layers
        });
        return this;
    }

    /**
     * Remove a layer from the map
     * @param  {String|String[]|Layer|Layer[]} layer - one or more layers or layer ids
     * @return {Map} this
     * @fires Map#removelayer
     */
    removeLayer(layers) {
        if (!layers) {
            return this;
        }
        if (!isArray(layers)) {
            return this.removeLayer([layers]);
        }
        for (var i = 0, len = layers.length; i < len; i++) {
            var layer = layers[i];
            if (!(layer instanceof Layer)) {
                layer = this.getLayer(layer);
            }
            if (!layer) {
                continue;
            }
            var map = layer.getMap();
            if (!map || map !== this) {
                continue;
            }
            this._removeLayer(layer, this._layers);
            if (this._loaded) {
                layer._doRemove();
            }
            var id = layer.getId();
            if (this._layerCache) {
                delete this._layerCache[id];
            }
            layer.fire('remove');
        }
        /**
         * removelayer event, fired when removing layers.
         *
         * @event Map#removelayer
         * @type {Object}
         * @property {String} type - removelayer
         * @property {Map} target - map
         * @property {Layer[]} layers - layers to remove
         */
        this._fireEvent('removelayer', {
            'layers': layers
        });
        return this;
    }

    /**
     * Sort layers according to the order provided, the last will be on the top.
     * @param  {string[]|Layer[]} layers - layers or layer ids to sort
     * @return {Map} this
     * @example
     * map.addLayer([layer1, layer2, layer3]);
     * map.sortLayers([layer2, layer3, layer1]);
     * map.sortLayers(['3', '2', '1']); // sort by layer ids.
     */
    sortLayers(layers) {
        if (!layers || !isArray(layers)) {
            return this;
        }
        var layersToOrder = [];
        var minZ = Number.MAX_VALUE;
        for (var i = 0; i < layers.length; i++) {
            var layer = layers[i];
            if (isString(layers[i])) {
                layer = this.getLayer(layer);
            }
            if (!(layer instanceof Layer) || !layer.getMap() || layer.getMap() !== this) {
                throw new Error('It must be a layer added to this map to order.');
            }
            if (layer.getZIndex() < minZ) {
                minZ = layer.getZIndex();
            }
            layersToOrder.push(layer);
        }
        for (var ii = 0; ii < layersToOrder.length; ii++) {
            layersToOrder[ii].setZIndex(minZ + ii);
        }
        return this;
    }

    /**
     * Exports image from the map's canvas.
     * @param {Object} [options=undefined] - options
     * @param {String} [options.mimeType=image/png] - mime type of the image
     * @param {Boolean} [options.save=false] - whether pop a file save dialog to save the export image.
     * @param {String} [options.filename=export] - specify the file name, if options.save is true.
     * @return {String} image of base64 format.
     */
    toDataURL(options) {
        if (!options) {
            options = {};
        }
        var mimeType = options['mimeType'];
        if (!mimeType) {
            mimeType = 'image/png';
        }
        var save = options['save'];
        var renderer = this._getRenderer();
        if (renderer && renderer.toDataURL) {
            var file = options['filename'];
            if (!file) {
                file = 'export';
            }
            var dataURL = renderer.toDataURL(mimeType);
            if (save && dataURL) {
                var imgURL = dataURL;

                var dlLink = document.createElement('a');
                dlLink.download = file;
                dlLink.href = imgURL;
                dlLink.dataset.downloadurl = [mimeType, dlLink.download, dlLink.href].join(':');

                document.body.appendChild(dlLink);
                dlLink.click();
                document.body.removeChild(dlLink);
            }
            return dataURL;
        }
        return null;
    }


    /**
     * Converts a coordinate to the 2D point in current zoom or in the specific zoom. <br>
     * The 2D point's coordinate system's origin is the same with map's origin.
     * @param  {Coordinate} coordinate - coordinate
     * @param  {Number} [zoom=undefined]       - zoom level
     * @return {Point}  2D point
     * @example
     * var point = map.coordinateToPoint(new Coordinate(121.3, 29.1));
     */
    coordinateToPoint(coordinate, zoom) {
        var prjCoord = this.getProjection().project(coordinate);
        return this._prjToPoint(prjCoord, zoom);
    }

    /**
     * Converts a 2D point in current zoom or a specific zoom to a coordinate.
     * @param  {Point} point - 2D point
     * @param  {Number} zoom  - zoom level
     * @return {Coordinate} coordinate
     * @example
     * var coord = map.pointToCoordinate(new Point(4E6, 3E4));
     */
    pointToCoordinate(point, zoom) {
        var prjCoord = this._pointToPrj(point, zoom);
        return this.getProjection().unproject(prjCoord);
    }

    /**
     * Converts a geographical coordinate to view point.<br>
     * A view point is a point relative to map's mapPlatform panel's position. <br>
     * @param {Coordinate} coordinate
     * @return {Point}
     */
    coordinateToViewPoint(coordinate) {
        return this._prjToViewPoint(this.getProjection().project(coordinate));
    }

    /**
     * Converts a view point to the geographical coordinate.
     * @param {Point} viewPoint
     * @return {Coordinate}
     */
    viewPointToCoordinate(viewPoint) {
        return this.getProjection().unproject(this._viewPointToPrj(viewPoint));
    }

    /**
     * Convert a geographical coordinate to the container point. <br>
     *  A container point is a point relative to map container's top-left corner. <br>
     * @param {Coordinate}
     * @return {Point}
     */
    coordinateToContainerPoint(coordinate) {
        var pCoordinate = this.getProjection().project(coordinate);
        return this._prjToContainerPoint(pCoordinate);
    }

    /**
     * Converts a container point to geographical coordinate.
     * @param {Point}
     * @return {Coordinate}
     */
    containerPointToCoordinate(containerPoint) {
        var pCoordinate = this._containerPointToPrj(containerPoint);
        return this.getProjection().unproject(pCoordinate);
    }

    /**
     * Converts a container point to the view point.
     *
     * @param {Point}
     * @returns {Point}
     */
    containerPointToViewPoint(containerPoint) {
        return containerPoint.substract(this.offsetPlatform());
    }

    /**
     * Converts a view point to the container point.
     *
     * @param {Point}
     * @returns {Point}
     */
    viewPointToContainerPoint(viewPoint) {
        return viewPoint.add(this.offsetPlatform());
    }

    /**
     * Converts a container point extent to the geographic extent.
     * @param  {PointExtent} containerExtent - containeproints extent
     * @return {Extent}  geographic extent
     */
    containerToExtent(containerExtent) {
        var extent2D = new PointExtent(
            this._containerPointToPoint(containerExtent.getMin()),
            this._containerPointToPoint(containerExtent.getMax())
        );
        return this._pointToExtent(extent2D);
    }

    /**
     * Checks if the map container size changed and updates the map if so.
     * @return {Map} this
     * @fires Map#resize
     */
    checkSize() {
        var justStart = ((now() - this._initTime) < 1500) && this.width === 0 || this.height === 0;

        var watched = this._getContainerDomSize(),
            oldHeight = this.height,
            oldWidth = this.width;
        if (watched['width'] === oldWidth && watched['height'] === oldHeight) {
            return this;
        }
        var center = this.getCenter();
        this._updateMapSize(watched);
        var resizeOffset = new Point((oldWidth - watched.width) / 2, (oldHeight - watched.height) / 2);
        this._offsetCenterByPixel(resizeOffset);
        if (justStart) {
            this._eventSuppressed = true;
            this.setCenter(center);
            this._eventSuppressed = false;
        }
        /**
         * resize event when map container's size changes
         * @event Map#resize
         * @type {Object}
         * @property {String} type - resize
         * @property {Map} target - map fires the event
         */
        this._fireEvent('resize');

        return this;
    }

    /**
     * Converts geographical distances to the pixel length.<br>
     * The value varis with difference zoom level.
     *
     * @param  {Number} xDist - distance on X axis.
     * @param  {Number} yDist - distance on Y axis.
     * @return {Size} result.width: pixel length on X axis; result.height: pixel length on Y axis
     */
    distanceToPixel(xDist, yDist, zoom) {
        var projection = this.getProjection();
        if (!projection) {
            return null;
        }
        var center = this.getCenter(),
            target = projection.locate(center, xDist, yDist),
            res = this._getResolution(zoom);

        var width = !xDist ? 0 : (projection.project(new Coordinate(target.x, center.y)).x - projection.project(center).x) / res;
        var height = !yDist ? 0 : (projection.project(new Coordinate(center.x, target.y)).y - projection.project(center).y) / res;
        return new Size(Math.abs(width), Math.abs(height));
    }

    /**
     * Converts pixel size to geographical distance.
     *
     * @param  {Number} width - pixel width
     * @param  {Number} height - pixel height
     * @return {Number}  distance - Geographical distance
     */
    pixelToDistance(width, height, zoom) {
        var projection = this.getProjection();
        if (!projection) {
            return null;
        }
        //����ǰˢ��scales
        var center = this.getCenter(),
            pcenter = this._getPrjCenter(),
            res = this._getResolution(zoom);
        var pTarget = new Coordinate(pcenter.x + width * res, pcenter.y + height * res);
        var target = projection.unproject(pTarget);
        return projection.measureLength(target, center);
    }

    /**
     * Computes the coordinate from the given coordinate with xdist on axis x and ydist on axis y.
     * @param  {Coordinate} coordinate - source coordinate
     * @param  {Number} dx           - distance on X axis from the source coordinate
     * @param  {Number} dy           - distance on Y axis from the source coordinate
     * @return {Coordinate} Result coordinate
     */
    locate(coordinate, dx, dy) {
        return this.getProjection().locate(new Coordinate(coordinate), dx, dy);
    }

    /**
     * Return map's main panel
     * @returns {HTMLElement}
     */
    getMainPanel() {
        return this._getRenderer().getMainPanel();
    }

    /**
     * Returns map panels.
     * @return {Object}
     */
    getPanels() {
        return this._panels;
    }

    remove() {
        this._registerDomEvents(true);
        this._clearHandlers();
        this.removeBaseLayer();
        var layers = this.getLayers();
        for (var i = 0; i < layers.length; i++) {
            layers[i].remove();
        }
        if (this._getRenderer()) {
            this._getRenderer().remove();
        }
        this._clearAllListeners();
        if (this._containerDOM && this._containerDOM.innerHTML) {
            this._containerDOM.innerHTML = '';
        }
        delete this._panels;
        delete this._containerDOM;
        return this;
    }

    /**
     * The callback function when move started
     * @private
     * @fires Map#movestart
     */
    onMoveStart(param) {
        this._originCenter = this.getCenter();
        this._enablePanAnimation = false;
        this._moving = true;
        this._trySetCursor('move');
        /**
         * movestart event
         * @event Map#movestart
         * @type {Object}
         * @property {String} type - movestart
         * @property {Map} target - map fires the event
         * @property {Coordinate} coordinate - coordinate of the event
         * @property {Point} containerPoint  - container point of the event
         * @property {Point} viewPoint       - view point of the event
         * @property {Event} domEvent                 - dom event
         */
        this._fireEvent('movestart', this._parseEvent(param ? param['domEvent'] : null, 'movestart'));
    }

    onMoving(param) {
        /**
         * moving event
         * @event Map#moving
         * @type {Object}
         * @property {String} type - moving
         * @property {Map} target - map fires the event
         * @property {Coordinate} coordinate - coordinate of the event
         * @property {Point} containerPoint  - container point of the event
         * @property {Point} viewPoint       - view point of the event
         * @property {Event} domEvent                 - dom event
         */
        this._fireEvent('moving', this._parseEvent(param ? param['domEvent'] : null, 'moving'));
    }

    onMoveEnd(param) {
        this._moving = false;
        this._trySetCursor('default');
        /**
         * moveend event
         * @event Map#moveend
         * @type {Object}
         * @property {String} type - moveend
         * @property {Map} target - map fires the event
         * @property {Coordinate} coordinate - coordinate of the event
         * @property {Point} containerPoint  - container point of the event
         * @property {Point} viewPoint       - view point of the event
         * @property {Event} domEvent                 - dom event
         */
        this._fireEvent('moveend', this._parseEvent(param ? param['domEvent'] : null, 'moveend'));
        if (!this._verifyExtent(this.getCenter())) {
            var moveTo = this._originCenter;
            if (!this._verifyExtent(moveTo)) {
                moveTo = this.getMaxExtent().getCenter();
            }
            this.panTo(moveTo);
        }
    }

    //-----------------------------------------------------------

    /**
     * whether map is busy
     * @private
     * @return {Boolean}
     */
    _isBusy() {
        return this._zooming/* || this._moving*/;
    }

    /**
     * try to change cursor when map is not setCursored
     * @private
     * @param  {String} cursor css cursor
     */
    _trySetCursor(cursor) {
        if (!this._cursor && !this._priorityCursor) {
            if (!cursor) {
                cursor = 'default';
            }
            this._setCursorToPanel(cursor);
        }
        return this;
    }

    _setPriorityCursor(cursor) {
        if (!cursor) {
            var hasCursor = false;
            if (this._priorityCursor) {
                hasCursor = true;
            }
            delete this._priorityCursor;
            if (hasCursor) {
                this.setCursor(this._cursor);
            }
        } else {
            this._priorityCursor = cursor;
            this._setCursorToPanel(cursor);
        }
        return this;
    }

    _setCursorToPanel(cursor) {
        var panel = this.getMainPanel();
        if (panel && panel.style && panel.style.cursor !== cursor) {
            panel.style.cursor = cursor;
        }
    }

    /**
     * Get map's extent in view points.
     * @param {Number} zoom - zoom
     * @return {PointExtent}
     * @private
     */
    _get2DExtent(zoom) {
        var c1 = this._containerPointToPoint(new Point(0, 0), zoom),
            c2 = this._containerPointToPoint(new Point(this.width, 0), zoom),
            c3 = this._containerPointToPoint(new Point(this.width, this.height), zoom),
            c4 = this._containerPointToPoint(new Point(0, this.height), zoom);
        var xmin = Math.min(c1.x, c2.x, c3.x, c4.x),
            xmax = Math.max(c1.x, c2.x, c3.x, c4.x),
            ymin = Math.min(c1.y, c2.y, c3.y, c4.y),
            ymax = Math.max(c1.y, c2.y, c3.y, c4.y);
        return new PointExtent(xmin, ymin, xmax, ymax);
    }

    /**
     * Converts a view point extent to the geographic extent.
     * @param  {PointExtent} extent2D - view points extent
     * @return {Extent}  geographic extent
     * @protected
     */
    _pointToExtent(extent2D) {
        return new Extent(
            this.pointToCoordinate(extent2D.getMin()),
            this.pointToCoordinate(extent2D.getMax())
        );
    }

    _setPrjCenterAndMove(pcenter) {
        var offset = this._getPixelDistance(pcenter);
        this._setPrjCenter(pcenter);
        this.offsetPlatform(offset);
    }

    //remove a layer from the layerList
    _removeLayer(layer, layerList) {
        if (!layer || !layerList) {
            return;
        }
        var index = indexOfArray(layer, layerList);
        if (index > -1) {
            layerList.splice(index, 1);

            for (var j = 0, jlen = layerList.length; j < jlen; j++) {
                if (layerList[j].setZIndex) {
                    layerList[j].setZIndex(j);
                }
            }
        }
    }

    _sortLayersByZIndex(layerList) {
        layerList.sort(function (a, b) {
            return a.getZIndex() - b.getZIndex();
        });
    }

    /**
     * Gets pixel lenth from pcenter to map's current center.
     * @param  {Coordinate} pcenter - a projected coordinate
     * @return {Point}
     * @private
     */
    _getPixelDistance(pCoord) {
        var center = this._getPrjCenter();
        var pxCenter = this._prjToContainerPoint(center);
        var pxCoord = this._prjToContainerPoint(pCoord);
        var dist = new Point(-pxCoord.x + pxCenter.x, pxCenter.y - pxCoord.y);
        return dist;
    }

    _fireEvent(eventName, param) {
        if (this._eventSuppressed) {
            return;
        }
        //fire internal events at first
        this.fire('_' + eventName, param);
        this.fire(eventName, param);
    }

    _Load() {
        this._resetMapStatus();
        this._registerDomEvents();
        this._loadAllLayers();
        this._getRenderer().onLoad();
        this._loaded = true;
        this._callOnLoadHooks();
        this._initTime = now();
        /**
         * load event, fired when the map completes loading.
         *
         * @event Map#load
         * @type {Object}
         * @property {String} type - load
         * @property {Map} target - map
         */
        this._fireEvent('load');
    }

    _initRenderer() {
        var renderer = this.options['renderer'];
        var clazz = Map.getRendererClass(renderer);
        this._renderer = new clazz(this);
    }

    _getRenderer() {
        return this._renderer;
    }

    _loadAllLayers() {
        function loadLayer(layer) {
            if (layer) {
                layer.load();
            }
        }
        if (this._baseLayer) {
            this._baseLayer.load();
        }
        this._eachLayer(loadLayer, this.getLayers());
    }



    /**
     * Gets layers that fits for the filter
     * @param  {fn} filter - filter function
     * @return {Layer[]}
     * @private
     */
    _getLayers(filter) {
        var layers = this._baseLayer ? [this._baseLayer].concat(this._layers) : this._layers;
        var result = [];
        for (var i = 0; i < layers.length; i++) {
            if (!filter || filter.call(this, layers[i])) {
                result.push(layers[i]);
            }
        }
        return result;
    }

    _eachLayer(fn) {
        if (arguments.length < 2) {
            return;
        }
        var layerLists = Array.prototype.slice.call(arguments, 1);
        if (layerLists && !isArray(layerLists)) {
            layerLists = [layerLists];
        }
        var layers = [];
        for (var i = 0, len = layerLists.length; i < len; i++) {
            layers = layers.concat(layerLists[i]);
        }
        for (var j = 0, jlen = layers.length; j < jlen; j++) {
            fn.call(fn, layers[j]);
        }
    }

    //Check and reset map's status when map'sview is changed.
    _resetMapStatus() {
        var maxZoom = this.getMaxZoom(),
            minZoom = this.getMinZoom();
        var viewMaxZoom = this._view.getMaxZoom(),
            viewMinZoom = this._view.getMinZoom();
        if (!maxZoom || maxZoom === -1 || maxZoom > viewMaxZoom) {
            this.setMaxZoom(viewMaxZoom);
        }
        if (!minZoom || minZoom === -1 || minZoom < viewMinZoom) {
            this.setMinZoom(viewMinZoom);
        }
        maxZoom = this.getMaxZoom();
        minZoom = this.getMinZoom();
        if (maxZoom < minZoom) {
            this.setMaxZoom(minZoom);
        }
        if (!this._zoomLevel || this._zoomLevel > maxZoom) {
            this._zoomLevel = maxZoom;
        }
        if (this._zoomLevel < minZoom) {
            this._zoomLevel = minZoom;
        }
        delete this._prjCenter;
        var projection = this.getProjection();
        this._prjCenter = projection.project(this._center);
    }

    _getContainerDomSize() {
        if (!this._containerDOM) {
            return null;
        }
        var containerDOM = this._containerDOM,
            width, height;
        if (!isNil(containerDOM.width) && !isNil(containerDOM.height)) {
            width = containerDOM.width;
            height = containerDOM.height;
            if (Browser.retina && containerDOM[TileLayerRenderer.prototype.propertyOfTileId]) {
                //is a canvas tile of CanvasTileLayer
                width /= 2;
                height /= 2;
            }
        } else if (!isNil(containerDOM.clientWidth) && !isNil(containerDOM.clientHeight)) {
            width = parseInt(containerDOM.clientWidth, 0);
            height = parseInt(containerDOM.clientHeight, 0);
        } else {
            throw new Error('can not get size of container');
        }
        return new Size(width, height);
    }

    _updateMapSize(mSize) {
        this.width = mSize['width'];
        this.height = mSize['height'];
        this._getRenderer().updateMapSize(mSize);
        return this;
    }

    /**
     * Gets projected center of the map
     * @return {Coordinate}
     * @private
     */
    _getPrjCenter() {
        return this._prjCenter;
    }

    _setPrjCenter(pcenter) {
        this._prjCenter = pcenter;
    }

    _verifyExtent(center) {
        if (!center) {
            return false;
        }
        var maxExt = this.getMaxExtent();
        if (!maxExt) {
            return true;
        }
        return maxExt.contains(center);
    }

    /**
     * Move map's center by pixels.
     * @param  {Point} pixel - pixels to move, the relation between value and direction is as:
     * -1,1 | 1,1
     * ------------
     *-1,-1 | 1,-1
     * @private
     * @returns {Coordinate} the new projected center.
     */
    _offsetCenterByPixel(pixel) {
        var pos = new Point(this.width / 2 - pixel.x, this.height / 2 - pixel.y);
        var pCenter = this._containerPointToPrj(pos);
        this._setPrjCenter(pCenter);
        return pCenter;
    }

    /**
     * offset map platform panel.
     *
     * @param  {Point} offset - offset in pixel to move
     * @return {Map} this
     */
    /**
     * Gets map platform panel's current view point.
     * @return {Point}
     */
    offsetPlatform(offset) {
        if (!offset) {
            return this._mapViewPoint;
        } else {
            this._getRenderer().offsetPlatform(offset);
            this._mapViewPoint = this._mapViewPoint.add(offset);
            return this;
        }
    }

    _resetMapViewPoint() {
        this._mapViewPoint = new Point(0, 0);
    }

    /**
     * Get map's current resolution
     * @return {Number} resolution
     * @private
     */
    _getResolution(zoom) {
        if (isNil(zoom)) {
            zoom = this.getZoom();
        }
        return this._view.getResolution(zoom);
    }

    _getResolutions() {
        return this._view.getResolutions();
    }

    /**
     * Converts the projected coordinate to a 2D point in the specific zoom
     * @param  {Coordinate} pCoord - projected Coordinate
     * @param  {Number} zoom   - zoom level
     * @return {Point} 2D point
     * @private
     */
    _prjToPoint(pCoord, zoom) {
        zoom = (isNil(zoom) ? this.getZoom() : zoom);
        return this._view.getTransformation().transform(pCoord, this._getResolution(zoom));
    }

    /**
     * Converts the 2D point to projected coordinate
     * @param  {Point} point - 2D point
     * @param  {Number} zoom   - zoom level
     * @return {Coordinate} projected coordinate
     * @private
     */
    _pointToPrj(point, zoom) {
        zoom = (isNil(zoom) ? this.getZoom() : zoom);
        return this._view.getTransformation().untransform(point, this._getResolution(zoom));
    }

    _pointToPoint(point, zoom) {
        if (!isNil(zoom)) {
            return point.multi(this.getScale(zoom) / this.getScale());
        }
        return point;
    }

    /**
     * transform container point to geographical projected coordinate
     *
     * @param  {Point} containerPoint
     * @return {Coordinate}
     * @private
     */
    _containerPointToPrj(containerPoint) {
        return this._pointToPrj(this._containerPointToPoint(containerPoint));
    }

    /**
     * transform view point to geographical projected coordinate
     * @param  {Point} viewPoint
     * @return {Coordinate}
     * @private
     */
    _viewPointToPrj(viewPoint) {
        return this._containerPointToPrj(this.viewPointToContainerPoint(viewPoint));
    }

    /**
     * transform geographical projected coordinate to container point
     * @param  {Coordinate} pCoordinate
     * @return {Point}
     * @private
     */
    _prjToContainerPoint(pCoordinate) {
        return this._pointToContainerPoint(this._prjToPoint(pCoordinate));
    }

    /**
     * transform geographical projected coordinate to view point
     * @param  {Coordinate} pCoordinate
     * @return {Point}
     * @private
     */
    _prjToViewPoint(pCoordinate) {
        var containerPoint = this._prjToContainerPoint(pCoordinate);
        return this._containerPointToViewPoint(containerPoint);
    }

    //destructive containerPointToViewPoint
    _containerPointToViewPoint(containerPoint) {
        if (!containerPoint) {
            return null;
        }
        var platformOffset = this.offsetPlatform();
        return containerPoint._substract(platformOffset);
    }

    _pointToContainerPoint(point, zoom) {
        point = this._pointToPoint(point, zoom);
        var centerPoint = this._prjToPoint(this._getPrjCenter());
        return new Point(
            this.width / 2 + point.x - centerPoint.x,
            this.height / 2 + point.y - centerPoint.y
        );
    }

    _containerPointToPoint(containerPoint, zoom) {
        var centerPoint = this._prjToPoint(this._getPrjCenter(), zoom),
            scale = (!isNil(zoom) ? this._getResolution() / this._getResolution(zoom) : 1);

        //�������������귽���ǹ̶�������, ��html��׼һ��, ��������������, ���ϵ�������

        return new Point(centerPoint.x + scale * (containerPoint.x - this.width / 2), centerPoint.y + scale * (containerPoint.y - this.height / 2));
    }

    _viewPointToPoint(viewPoint) {
        return this._containerPointToPoint(this.viewPointToContainerPoint(viewPoint));
    }

    _pointToViewPoint(point) {
        return this._prjToViewPoint(this._pointToPrj(point));
    }

    /* eslint no-extend-native: 0 */
    _callOnLoadHooks() {
        var proto = Map.prototype;
        for (var i = 0, len = proto._onLoadHooks.length; i < len; i++) {
            proto._onLoadHooks[i].call(this);
        }
    }
}

<<<<<<< HEAD
import { Canvas } from 'renderer/map';
Map.registerRenderer('canvas', Canvas);

export default Map;
=======
Map.mergeOptions(options);
>>>>>>> 75608b9e
<|MERGE_RESOLUTION|>--- conflicted
+++ resolved
@@ -1831,11 +1831,7 @@
     }
 }
 
-<<<<<<< HEAD
-import { Canvas } from 'renderer/map';
-Map.registerRenderer('canvas', Canvas);
-
-export default Map;
-=======
-Map.mergeOptions(options);
->>>>>>> 75608b9e
+import MapCanvasRenderer from 'renderer/map/MapCanvasRenderer';
+Map.registerRenderer('canvas', MapCanvasRenderer);
+
+Map.mergeOptions(options);